# Copyright (c) Meta Platforms, Inc. and affiliates.
# All rights reserved.
#
# This source code is licensed under the BSD-style license found in the
# LICENSE file in the root directory of this source tree.

<<<<<<< HEAD
from typing import Optional

from torch import nn, Tensor
=======
import torch
from torch import nn
>>>>>>> f437639f


class FeedForward(nn.Module):
    """This class implements the feed-forward network derived from Llama2.

    Args:
        gate_proj (nn.Module): Projection from input dim to hidden dim, fed through activation
            and multiplied by up_proj.
        down_proj (nn.Module): Final projection to output dim.
        up_proj (Optional[nn.Module]): Projection from input dim to hidden dim, multiplied by
            activation(gate_proj).
        activation (nn.Module): Activation function to use. Default is nn.SiLU().
    """

    def __init__(
        self,
        *,
        gate_proj: nn.Module,
        down_proj: nn.Module,
        up_proj: Optional[nn.Module] = None,
        activation: nn.Module = nn.SiLU(),
    ):
        super().__init__()
        self.w1 = gate_proj
        self.w2 = down_proj
        self.w3 = up_proj
        self.activation = activation

<<<<<<< HEAD
    def forward(self, x: Tensor) -> Tensor:
        h = self.activation(self.w1(x))
        if self.w3 is not None:
            h = h * self.w3(x)
        h = self.w2(h)
        return h
=======
    def forward(self, x: torch.Tensor) -> torch.Tensor:
        return self.w2(self.activation(self.w1(x)) * self.w3(x))
>>>>>>> f437639f
<|MERGE_RESOLUTION|>--- conflicted
+++ resolved
@@ -4,14 +4,11 @@
 # This source code is licensed under the BSD-style license found in the
 # LICENSE file in the root directory of this source tree.
 
-<<<<<<< HEAD
+
 from typing import Optional
 
-from torch import nn, Tensor
-=======
 import torch
 from torch import nn
->>>>>>> f437639f
 
 
 class FeedForward(nn.Module):
@@ -40,14 +37,9 @@
         self.w3 = up_proj
         self.activation = activation
 
-<<<<<<< HEAD
-    def forward(self, x: Tensor) -> Tensor:
+    def forward(self, x: torch.Tensor) -> torch.Tensor:
         h = self.activation(self.w1(x))
         if self.w3 is not None:
             h = h * self.w3(x)
         h = self.w2(h)
-        return h
-=======
-    def forward(self, x: torch.Tensor) -> torch.Tensor:
-        return self.w2(self.activation(self.w1(x)) * self.w3(x))
->>>>>>> f437639f
+        return h