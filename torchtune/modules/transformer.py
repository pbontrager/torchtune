--- conflicted
+++ resolved
@@ -339,16 +339,13 @@
         self.num_heads = num_heads
         self.head_dim = head_dim
         self.causal_mask = None
-<<<<<<< HEAD
         self.pos = None
-=======
         self.num_output_chunks = 0
 
     def set_num_output_chunks(self, num_output_chunks: int) -> None:
         """Used to save memory in combination with :class:`~torchtune.modules.loss.CEWithChunkedOutputLoss`.
         This should be called before the first forward pass, in the recipe."""
         self.num_output_chunks = num_output_chunks
->>>>>>> f437639f
 
     def setup_caches(self, batch_size: int, dtype: torch.dtype) -> None:
         """Setup key value caches for attention calculation.
@@ -556,16 +553,13 @@
         self.num_heads = num_heads
         self.head_dim = head_dim
         self.causal_mask = None
-<<<<<<< HEAD
         self.pos = None
-=======
         self.num_output_chunks = 0
 
     def set_num_output_chunks(self, num_output_chunks: int) -> None:
         """Used to save memory in combination with :class:`~torchtune.modules.loss.CEWithChunkedOutputLoss`.
         This should be called before the first forward pass, in the recipe."""
         self.num_output_chunks = num_output_chunks
->>>>>>> f437639f
 
     def setup_caches(self, batch_size: int, dtype: torch.dtype) -> None:
         """Setup key value caches for attention calculation.
