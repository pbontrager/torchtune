from typing import Callable, List, Optional

import torch
from torch import nn

from torchtune.modules.vision_transformer import VisionTransformer, CLSProjection
from torchtune.models.clip._position_embeddings import TokenPositionalEmbedding, TiledTokenPositionalEmbedding, TilePositionalEmbedding

from torchtune.modules import (
    TransformerSelfAttentionLayer,
    MultiHeadAttention,
    TanhGate,
    FeedForward,
    Fp32LayerNorm
) 

def clip_vision_encoder(
    tile_size: int,
    patch_size: int,
    embed_dim: int,
    num_layers: int,
    num_heads: int,
    activation: Callable = nn.SiLU,
    cls_output_dim: int = 512,
    attn_bias: bool = True,
    out_indices: Optional[List[int]] = None,
    output_cls_projection: bool = False,
    max_num_tiles: int = 4,
    in_channels: int = 3,
    intermediate_act: torch.nn.Module = torch.nn.SiLU(),
) -> VisionTransformer:
    """
    Builds the vision encoder associated with the clip model. This includes:
    
    - TransformerEncoderLayer
    - positional embeddings
    - CLS projection (optional)

    For details, please check the documentation of
    :class:`torchtune.modules.vision_transformer.VisionTransformer`.

    Args:
        embed_dim (int): The dimensionality of each patch embedding (token).
        num_layers (int): The number of transformer layers.
        num_heads (int): The number of attention heads in each transformer layer.
        activation (Callable): The activation function to use in the MLP layer.
        cls_output_dim (int): The dimensionality of the output tensor from the CLS projection module.
        attn_bias (bool): Boolean for if to use bias in the attention module. Default True.
        out_indices (Optional[List[int]]): The indices of hidden layers to return.
            If provided, it will return the intermediate results of the transformer layers
            before they go through a next layer. For example, ``out_indices=[0,3]`` will
            return the tokens before they go through the first and fourth layers.
        output_cls_projection (bool): If True, only the CLS token projection will be outputted,
            instead of all tokens. Defaults to False.
        tile_size (int): The size of your image tiles, if the image was tile-cropped in advance. Otherwise,
            the size of the input image. In this case, the function will consider your image as a single tile.
        patch_size (int): The size of each patch. Used to divide the tiles into patches.
            E.g. for ``patch_size=40``, a tile of shape (400, 400) will have 10x10 grid of patches
            with shape (40, 40) each.
        max_num_tiles (int): The maximum number of tiles that can be processed. This is used to
            determine the size of the positional embeddings.
        in_channels (int): The number of image input channels.
        intermediate_act (torch.nn.Module): The activation function used in the intermediate layers in the transformer encoder.

    Returns:
        A `VisionTransformer` object.

    Raises:
        AssertionError: If ``embed_dim`` is not divisible by ``num_heads``.
    """
    assert embed_dim % num_heads == 0, "embed_dim must be divisible by num_heads"

    cls_projection = CLSProjection(embed_dim=embed_dim, cls_output_dim=cls_output_dim) if output_cls_projection else None
<<<<<<< HEAD

    # transformer layer
    self_attn = MultiHeadAttention(
            embed_dim=embed_dim,
            num_heads=num_heads,
            num_kv_heads=num_heads,
            head_dim=embed_dim // num_heads,
            q_proj=nn.Linear(embed_dim, embed_dim, bias=attn_bias),
            k_proj=nn.Linear(embed_dim, embed_dim, bias=attn_bias),
            v_proj=nn.Linear(embed_dim, embed_dim, bias=attn_bias),
            output_proj=nn.Linear(embed_dim, embed_dim, bias=attn_bias),
            pos_embeddings=None,
            attn_dropout=0.0,
            is_causal=False,
    )
    mlp = clip_mlp(
        in_dim=embed_dim,
        hidden_dim=4 * embed_dim,
        out_dim=embed_dim,
        activation=activation(),
    )
    transformer_layer = TransformerSelfAttentionLayer(
        attn=self_attn,
        mlp=mlp,
        sa_norm= Fp32LayerNorm(embed_dim, eps=1e-5),
        mlp_norm= Fp32LayerNorm(embed_dim, eps=1e-5),
        sa_scale=None,
        mlp_scale=None,
    )
=======
    
    # TODO (Felipe): Replace with torchtune native encoder module
    mlp_ratio = 4.0
    transformer_layer = torch.nn.TransformerEncoderLayer(
        d_model=embed_dim, 
        nhead=num_heads, 
        dim_feedforward=int(mlp_ratio * embed_dim), 
        dropout=0.0, 
        activation=intermediate_act, 
        layer_norm_eps=1e-5, 
        batch_first=True, 
        norm_first=True, 
        bias=True)
>>>>>>> f437639f

    # position embeddings
    if max_num_tiles == 1:
        pre_tile_pos_embed = None
        post_tile_pos_embed = None
        token_pos_embedding = TokenPositionalEmbedding(
            embed_dim=embed_dim, 
            patch_size=patch_size, 
            tile_size=tile_size)
    else:
        pre_tile_pos_embed = TilePositionalEmbedding(max_num_tiles=max_num_tiles, embed_dim=embed_dim)
        post_tile_pos_embed = TilePositionalEmbedding(max_num_tiles=max_num_tiles, embed_dim=embed_dim)
        token_pos_embedding = TiledTokenPositionalEmbedding(
            max_num_tiles=max_num_tiles, 
            embed_dim=embed_dim, 
            patch_size=patch_size, 
            tile_size=tile_size)

    return VisionTransformer(
        num_layers=num_layers,
        layer=transformer_layer,
        token_pos_embedding=token_pos_embedding,
        pre_tile_pos_embed=pre_tile_pos_embed,
        post_tile_pos_embed=post_tile_pos_embed,
        cls_projection=cls_projection,
        out_indices=out_indices,
        tile_size=tile_size,
        patch_size=patch_size,
        embed_dim=embed_dim,
        in_channels=in_channels,
    )


def clip_mlp(in_dim: int, out_dim: int, hidden_dim: int, activation: nn.Module, quantize_base: bool = False) -> FeedForward:
    """
    Build the MLP layer associated with the clip model.
    """
    gate_proj = nn.Linear(in_dim, hidden_dim) if not quantize_base else FrozenNF4Linear(in_dim, hidden_dim)
    down_proj = nn.Linear(hidden_dim, out_dim) if not quantize_base else FrozenNF4Linear(hidden_dim, out_dim)
    return FeedForward(gate_proj=gate_proj, down_proj=down_proj, up_proj=None, activation=activation)<|MERGE_RESOLUTION|>--- conflicted
+++ resolved
@@ -71,7 +71,6 @@
     assert embed_dim % num_heads == 0, "embed_dim must be divisible by num_heads"
 
     cls_projection = CLSProjection(embed_dim=embed_dim, cls_output_dim=cls_output_dim) if output_cls_projection else None
-<<<<<<< HEAD
 
     # transformer layer
     self_attn = MultiHeadAttention(
@@ -101,21 +100,6 @@
         sa_scale=None,
         mlp_scale=None,
     )
-=======
-    
-    # TODO (Felipe): Replace with torchtune native encoder module
-    mlp_ratio = 4.0
-    transformer_layer = torch.nn.TransformerEncoderLayer(
-        d_model=embed_dim, 
-        nhead=num_heads, 
-        dim_feedforward=int(mlp_ratio * embed_dim), 
-        dropout=0.0, 
-        activation=intermediate_act, 
-        layer_norm_eps=1e-5, 
-        batch_first=True, 
-        norm_first=True, 
-        bias=True)
->>>>>>> f437639f
 
     # position embeddings
     if max_num_tiles == 1:
