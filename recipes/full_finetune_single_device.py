# Copyright (c) Meta Platforms, Inc. and affiliates.
# All rights reserved.
#
# This source code is licensed under the BSD-style license found in the
# LICENSE file in the root directory of this source tree.

import sys
import time
from functools import partial
from typing import Any, Dict, Optional, Union
from warnings import warn

import torch
from omegaconf import DictConfig, ListConfig

from torch import nn
from torch.optim import Optimizer
from torchdata.stateful_dataloader import StatefulDataLoader
from torchdata.stateful_dataloader.sampler import StatefulDistributedSampler
from torchtune import config, modules, training, utils
from torchtune.config._utils import _get_component_from_path
from torchtune.data import padded_collate_packed
from torchtune.datasets import ConcatDataset
from torchtune.recipe_interfaces import FTRecipeInterface
from torchtune.training import DummyProfiler, PROFILER_KEY
from torchtune.training.lr_schedulers import get_lr

from tqdm import tqdm


class FullFinetuneRecipeSingleDevice(FTRecipeInterface):
    """
    Full finetuning recipe for dense transformer-based LLMs such as Llama2. This recipe is optimized
    for single GPU training. Training on CPU is not supported.

    Features:
        - Activation Checkpointing. This can be controlled using the ``enable_activation_checkpointing``
            flag. Activation checkpointing helps reduce the memory footprint since we no longer keep
            activations in memory and instead recompute them during the backward pass. This is especially
            helpful for larger batch sizes when you're memory constrained. But these savings in memory
            come at the cost of training performance. In most cases training can slow-down quite a bit as
            a result of this activation recomputation.

        - Activation Offloading. This can be controlled using the ``enable_activation_offloading``
            flag. Activation offloading is a technique similar to activations checkpointing that helps
            reduce the memory footprint to prevent OOMs on CUDA and enable bigger batches. Where activations
            checkpointing drops the activation in the forward to recompute it later in the backward,
            activations offloading will drop the activation in the forward to the CPU and bring it
            back during the backward pass. As always, there is a tradeoff--these savings in memory can
            come at the cost of training performance and CPU resources. To recover some runtime cost,
            we've added an option to enable offloading on a different stream to permit overlapping with
            the computation. This option is currently only available on PyTorch 2.5 or later and will
            be enabled by default if an acceptable torch version is found. Activation offloading can be
            used in conjunction with activation checkpointing.

        - Precision. Full fp32 and bf16 training are supported. Precision is controlled using the ``dtype``
            flag. When ``dtype=bf16``, all activations, gradients and optimizer states are in bfloat16. In
            most cases this should halve the memory footprint of full precision (fp32) training, without
            loss in model quality (will depend on the model, training data and other settings). For
            GPUs which do not support bfloat16, we fall back to fp32. Mixed precision training and fp16
            precision are currently not supported.

        - Gradient Accumulation. You can simulate larger batch sizes by accumulating gradients. This is
            controlled using the ``gradient_accumulation_steps`` flag.

                Total Batch Size = batch_size * gradient accumulation steps.

            For example: with batch_size=1 and gradient_accumulation_steps=32 we get a total batch size of 32.

            Gradient accumulation is especially useful when you are memory constrained. In this case,
            accumulating gradients might give you better training speed than enabling activation
            checkpointing.

        - Optimizer in Backward. Fusing the optimizer step into the backward pass helps reduce the memory
            footprint associated with gradients. This can be especially helpful when you are memory
            constrained. Note that users can only use ONE of gradient accumulation or optimizer in backward.
            These features currently do not work together. For more details on optimizer in backward, please
            see this tutorial: https://pytorch.org/tutorials/intermediate/optimizer_step_in_backward_tutorial.html

        - Lower precision optimizers. This recipe supports lower-precision optimizers from the bitsandbytes
            library (https://huggingface.co/docs/bitsandbytes/main/en/index). We've tested the recipe with
            8-bit AdamW and Paged AdamW. These optimizers are especially helpful when you are memory constrained
            since they help reduce the memory footprint associated with the optimizer states.

        - Checkpointing. Model weights are checkpointed both at the end of each epoch and at the end of
            training. Optimizer State and recipe state (seed, total_epochs, number of epochs run etc) are
            only saved at the end of a given epoch and used in case of resuming training.

            Resuming training is controlled by the ``resume_from_checkpoint`` flag. Mid-epoch checkpointing is
            currently not supported.

            For more details on the checkpointer, please take a look at
            our checkpointer deepdive (https://pytorch.org/torchtune/main/deep_dives/checkpointer.html).

        - Logging. Terminal, Disk, WandB and TensorBoard are all supported.

        - Gradient Clipping. Gradient clipping is supported using the ``clip_grad_norm`` flag. By default,
            ``clip_grad_norm`` is set to ``None``. If you only want to log the grad norm, you can set
            ``clip_grad_norm='inf'``.

    For a full list of example configs for this recipe, run ``tune ls`` on the command line. Each config
    has example commands for how to kick-off training.

    Args:
        cfg (DictConfig): OmegaConf object parsed from yaml file

    Raises:
        ValueError: If ``dtype`` is set to fp16.
        RuntimeError: If ``dtype`` is set to bf16 and the hardware does not support bf16.
        RuntimeError: If ``gradient_accumulation_steps > 1`` and ``optimizer_in_bwd`` is `True`.
        RuntimeError: If ``left_pad_sequence`` is set as the data collator.
        RuntimeError: If ``enable_activation_offloading`` is True and device is not CUDA.
        RuntimeError: If ``enable_activation_offloading`` is True and ``enable_activation_checkpointing`` is False.
    """

    def __init__(self, cfg: DictConfig) -> None:
        self._device = utils.get_device(device=cfg.device)
        self._dtype = training.get_dtype(cfg.dtype, device=self._device)
        # Disable for fp16, as we haven't validated "full" fp16 with this recipe, nor
        # enabled necessary features such as gradient scaling.
        if self._dtype == torch.float16:
            raise ValueError(
                "full fp16 training is not supported with this recipe. Please use bf16 or fp32 instead."
            )

        # logging attributes
        self._output_dir = cfg.output_dir
        self._log_every_n_steps = cfg.get("log_every_n_steps", 1)
        self._log_peak_memory_stats = cfg.get("log_peak_memory_stats", False)
        self._logger = utils.get_logger(cfg.log_level)

        if self._log_peak_memory_stats and self._device.type == "cpu":
            self._logger.info(
                "log_peak_memory_stats was set to True, however, training uses cpu. Setting log_peak_memory_stats=False."
            )
            self._log_peak_memory_stats = False

        # Training cfg
        self._resume_from_checkpoint = cfg.resume_from_checkpoint
        self._gradient_accumulation_steps = cfg.gradient_accumulation_steps
        self._optimizer_in_bwd = cfg.optimizer_in_bwd
        self._clip_grad_norm = cfg.get("clip_grad_norm", None)

        # Optimizer in backward is not compatible with gradient accumulation or gradient clipping
        if self._optimizer_in_bwd:
            if self._clip_grad_norm is not None:
                raise RuntimeError(
                    "Gradient clipping is not supported with optimizer in bwd."
                    "Please set clip_grad_norm=None, or optimizer_in_bwd=False."
                )
            if self._gradient_accumulation_steps > 1:
                raise RuntimeError(
                    "Gradient accumulation is not supported with optimizer in bwd."
                    "Please set gradient_accumulation_steps=1, or optimizer_in_bwd=False."
                )

        # activation checkpointing/offloading
        self._enable_activation_checkpointing = cfg.get(
            "enable_activation_checkpointing", False
        )
        self._enable_activation_offloading = cfg.get(
            "enable_activation_offloading", False
        )
        if self._enable_activation_offloading:
            if self._device.type != "cuda":
                raise RuntimeError(
                    "enable_activation_offloading should only be True when training on CUDA"
                )
            if not self._enable_activation_checkpointing:
                raise RuntimeError(
                    "enable_activation_offloading should only be True when enable_activation_checkpointing is True"
                )
        elif (
            self._enable_activation_checkpointing
            and cfg.checkpointer.model_type != "LLAMA3_VISION"
        ):
            utils.log_rank_zero(
                self._logger,
                "Hint: enable_activation_checkpointing is True, but enable_activation_offloading isn't. "
                "Enabling activation offloading should reduce memory further.",
            )

        # These are public properties which are updated by the checkpoint loader
        # when ``resume_from_checkpoint`` is `True` or validated in tests
        self.seed = training.set_seed(
            seed=cfg.seed, debug_mode=cfg.get("cudnn_deterministic_mode", None)
        )
        self.epochs_run = 0
        self.total_epochs = cfg.epochs
        self.max_steps_per_epoch = cfg.max_steps_per_epoch
        self.global_step = 0

    def load_checkpoint(self, cfg_checkpointer: DictConfig) -> Dict[str, Any]:
        """
        Extract the checkpoint state from file and validate. If resume_from_checkpoint
        is True, this also includes the recipe state.
        """
        self._checkpointer = config.instantiate(
            cfg_checkpointer,
            should_load_recipe_state=self._resume_from_checkpoint,
        )
        checkpoint_dict = self._checkpointer.load_checkpoint()

        if self._resume_from_checkpoint:
            self._update_recipe_state(checkpoint_dict)
        return checkpoint_dict

    def _update_recipe_state(self, ckpt_dict: Dict[str, Any]) -> None:
        """
        Updates the recipe state from checkpoint.
        """
        try:
            self.epochs_run = ckpt_dict[training.EPOCHS_KEY]

            # on mismatch, warn the user and prevent the override
            if self.seed != ckpt_dict[training.SEED_KEY]:
                warn(
                    message=(
                        "Config value for seed does not match the checkpoint value, "
                        f"using the checkpoint value: {ckpt_dict[training.SEED_KEY]}"
                    )
                )
                self.seed = ckpt_dict[training.SEED_KEY]
            if self.max_steps_per_epoch != ckpt_dict[training.MAX_STEPS_KEY]:
                warn(
                    message=(
                        "Config value for max_steps_per_epoch does not match the checkpoint value, "
                        f"using the checkpoint value: {ckpt_dict[training.MAX_STEPS_KEY]}"
                    )
                )
                self.max_steps_per_epoch = ckpt_dict[training.MAX_STEPS_KEY]

            # on mismatch, warn the user but allow the override
            if self.total_epochs != ckpt_dict[training.TOTAL_EPOCHS_KEY]:
                warn(
                    message=(
                        "Config value for total_epochs does not match the checkpoint value, "
                        f"using the config value: {self.total_epochs}"
                    )
                )

        except KeyError as e:
            raise KeyError(
                "Checkpoint does not contain the required keys needed for updating recipe state. "
                "Are you sure you passed in the right recipe checkpoint?"
            ) from e

    def setup(self, cfg: DictConfig) -> None:
        """
        Sets up the recipe state correctly. This includes setting recipe attributes based
        on the ``resume_from_checkpoint`` flag.
        """
        self._metric_logger = config.instantiate(cfg.metric_logger)

        # log config with parameter override
        self._metric_logger.log_config(cfg)

        ckpt_dict = self.load_checkpoint(cfg.checkpointer)

        # ``_setup_model`` handles initialization and loading the state dict. This method
        # should be called before ``_setup_optimizer`` since transforming the optimizer
        # state dict requires the model
        self._compile = cfg.compile
        if cfg.device == "npu" and cfg.compile:
            raise ValueError(
                "NPU does not support model compilation. Please set `compile: False` in the config."
            )
        self._model = self._setup_model(
            cfg_model=cfg.model,
            enable_activation_checkpointing=self._enable_activation_checkpointing,
            enable_activation_offloading=self._enable_activation_offloading,
            compile_model=self._compile,
            model_state_dict=ckpt_dict[training.MODEL_KEY],
        )
        self._tokenizer = config.instantiate(cfg.tokenizer)
        self._logger.info("Tokenizer is initialized from file.")

        # _setup_optimizer should take in ckpt_dict only if training is resumed from
        # checkpoint. Transforming the opt state dict is handled by this method
        self._optimizer = self._setup_optimizer(
            cfg_optimizer=cfg.optimizer,
            optimizer_in_bwd=cfg.optimizer_in_bwd,
            opt_state_dict=(
                ckpt_dict[training.OPT_KEY] if self._resume_from_checkpoint else None
            ),
        )

        # initialize loss
        self._loss_fn = config.instantiate(cfg.loss)
        if isinstance(self._loss_fn, modules.loss.SFTLoss):
            self._loss_fn.set_model_output(self._model)

        if self._compile:
            training.compile_loss(self._loss_fn)

<<<<<<< HEAD
        log.info("Loss is initialized.")
=======
        # The loss may handle the output projection. If true, the model should skip it.
        self.linear_loss = getattr(self._loss_fn, "linear_loss", False)
        self._model.skip_linear_projection = self.linear_loss

        self._logger.info("Loss is initialized.")
>>>>>>> 6280f4c2

        # sampler and dataloader depend on the tokenizer and loss_fn and should be
        # setup after both of these are initialized
        collate_name = cfg.get("collate_fn", "torchtune.data.padded_collate_sft")
        self._dataloader = self._setup_data(
            cfg_dataset=cfg.dataset,
            shuffle=cfg.shuffle,
            batch_size=cfg.batch_size,
            collate_fn=collate_name,
            dataloader_state_dict=(
                ckpt_dict[training.DATALOADER_KEY]
                if self._resume_from_checkpoint
                else None
            ),
        )

        # Finally update the recipe state which can only be correctly set after all of the
        # other components have been initialized and updated.
        #
        # Number of training steps in each epoch depends on the number of batches produced
        # by the dataloader, the max_steps_per_epoch param set by the user and the
        # gradient_accumulation_steps param. This value is used for logging and tracking
        # training state. The computation should happen after the dataloader has been setup
        self._steps_per_epoch = (
            len(self._dataloader) // self._gradient_accumulation_steps
        )
        if (
            self.max_steps_per_epoch is not None
            and self.max_steps_per_epoch < self._steps_per_epoch
        ):
            self._steps_per_epoch = self.max_steps_per_epoch
        self.global_step = self.epochs_run * self._steps_per_epoch

        # Setup lr scheduler
        self._lr_scheduler = self._setup_lr_scheduler(
            cfg_lr_scheduler=cfg.get("lr_scheduler", None),
            num_training_steps=self.total_epochs * self._steps_per_epoch,
            last_epoch=self.global_step - 1,
        )

        # Set up profiler, returns DummyProfiler (nullcontext object with no-op `step` method)
        # if cfg is missing profiler key or if `cfg.profiler.enabled = False`
        self._profiler = self._setup_profiler(cfg.get(PROFILER_KEY, None))

    def _setup_profiler(
        self, cfg_profiler: Optional[DictConfig] = None
    ) -> Union[torch.profiler.profile, DummyProfiler]:
        """
        Parses the `profiler` section of top-level `cfg` and sets up profiler

        Args:
            cfg_profiler (Optional[DictConfig]): ``profiler`` section of the top-level ``cfg`` (the main config passed to
                `recipe.main`). Default None.

        Returns:
            profiler: Union[torch.profiler.profile, DummyProfiler] - DummyProfiler is a nullcontext with no-op methods
            for `start`, `stop`, and `step` that can be used in place of `torch.profiler.profile` if profiler is not enabled such
            that the instrumented training loop does not need to be changed profiling is disabled.

        The profiler config can be provided in configs under the `profiler` key with the following layout:

        .. code-block:: yaml
            profiler:
                enabled: bool

                #Output directory of trace artifacts
                output_dir: str

            #`torch.profiler.ProfilerActivity` types to trace
            cpu: bool
            cuda: bool

                #Trace options
                profile_memory: bool
                with_stack: bool
                record_shapes: bool
                with_flops: bool

            # `torch.profiler.schedule` options:
            # wait_steps -> wait, warmup_steps -> warmup, active_steps -> active, num_cycles -> repeat
            wait_steps: int
            warmup_steps: int
            active_steps: int
            num_cycles: int
        """

        # Missing profiler section in config, assume disabled
        if cfg_profiler is None:
            cfg_profiler = DictConfig({"enabled": False})

        # Check that component is included and set correctly
        if cfg_profiler.get("_component_", None) is None:
            cfg_profiler["_component_"] = "torchtune.training.setup_torch_profiler"
        else:
            assert (
                cfg_profiler.get("_component_")
                == "torchtune.training.setup_torch_profiler"
            ), "Only torch profiler supported currently: component must be `torchtune.training.setup_torch_profiler`"

        profiler, profiler_cfg = config.instantiate(cfg_profiler)

        self._logger.info(f" Profiler config after instantiation: {profiler_cfg}")

        self.profiler_profile_memory = profiler_cfg.get("profile_memory", False)
        if profiler_cfg["enabled"]:
            self.profiler_wait_steps = profiler_cfg["wait_steps"]
            self.profiler_warmup_steps = profiler_cfg["warmup_steps"]
            self.profiler_active_steps = profiler_cfg["active_steps"]

        return profiler

    def _setup_model(
        self,
        cfg_model: DictConfig,
        enable_activation_checkpointing: bool,
        enable_activation_offloading: bool,
        compile_model: bool,
        model_state_dict: Dict[str, Any],
    ) -> nn.Module:
        """
        Set up the model including enabling activation checkpointing.
        """
        with training.set_default_dtype(self._dtype), self._device:
            model = config.instantiate(cfg_model)

        if compile_model:
            training.compile_model(model)

        if enable_activation_checkpointing:
            training.set_activation_checkpointing(
                model, auto_wrap_policy={modules.TransformerSelfAttentionLayer}
            )

        model.load_state_dict(model_state_dict)

        # Validate model was loaded in with the expected dtype.
        training.validate_expected_param_dtype(
            model.named_parameters(), dtype=self._dtype
        )

        # Enable activation offloading
        self.activations_handling_ctx = training.get_act_offloading_ctx_manager(
            model, enable_activation_offloading
        )

        self._logger.info(f"Model is initialized with precision {self._dtype}.")

        if self._device.type != "cpu":
            memory_stats = training.get_memory_stats(device=self._device)
            training.log_memory_stats(memory_stats)

        return model

    def _setup_optimizer(
        self,
        cfg_optimizer: DictConfig,
        optimizer_in_bwd: bool = False,
        opt_state_dict: Optional[Dict[str, Any]] = None,
    ) -> Optional[Optimizer]:
        """
        Set up the optimizer. This method also handles loading the optimizer state_dict, if specified.
        """
        if optimizer_in_bwd:
            # Maintain a dict of optims for every parameter.
            optim_dict = {
                p: config.instantiate(cfg_optimizer, [p])
                for p in self._model.parameters()
            }
            # Register optimizer step hooks on the model to run optimizer in backward.
            training.register_optim_in_bwd_hooks(
                model=self._model, optim_dict=optim_dict
            )
            # Create a wrapper for checkpoint save/load of optimizer states when running in backward.
            self._optim_ckpt_wrapper = training.create_optim_in_bwd_wrapper(
                model=self._model, optim_dict=optim_dict
            )
            # Load optimizer states. If optimizer states are being restored in an optimizer in backward
            # run, these need to have been saved with the same setting. Cannot restore from runs that did not
            # use optimizer in backward.
            if opt_state_dict is not None:
                try:
                    self._optim_ckpt_wrapper.load_state_dict(opt_state_dict)
                except BaseException as e:
                    raise RuntimeError(
                        "Failed loading in-backward optimizer checkpoints."
                        "Please make sure run being restored from was using in-backward optimizer."
                    ) from e
            self._logger.info("In-backward optimizers are set up.")
            return None
        else:
            optimizer = config.instantiate(cfg_optimizer, self._model.parameters())

            if opt_state_dict:
                optimizer.load_state_dict(opt_state_dict)
            self._logger.info("Optimizer is initialized.")
            return optimizer

    def _setup_lr_scheduler(
        self,
        cfg_lr_scheduler: Optional[DictConfig],
        num_training_steps: int,
        last_epoch: int,
    ) -> Optional[Optimizer]:
        """
        Set up the learning rate scheduler based on the provided configuration.
        It handles both standard optimization and optimizer-in-backward cases, and supports
        schedulers from both torchtune.modules and torch.optim.

        Args:
            cfg_lr_scheduler (Optional[DictConfig]): The learning rate scheduler configuration.
            num_training_steps (int): The total number of training steps.
            last_epoch (int): The index of the last epoch.

        Returns:
            lr_scheduler (Optional[Optimizer]): The learning rate scheduler.
        """
        if cfg_lr_scheduler is None:
            self._logger.info(
                "No learning rate scheduler configured. Using constant learning rate."
            )
            return None

        if self._optimizer_in_bwd:
            # Use the first optimizer from the wrapper to represent the learning rate
            optimizer = next(iter(self._optim_ckpt_wrapper.optim_map.values()))
        else:
            # Standard case: use the single optimizer
            optimizer = self._optimizer

        # Instantiate the learning rate scheduler
        lr_scheduler = config.instantiate(
            cfg_lr_scheduler,
            optimizer,
            num_training_steps=num_training_steps,
            last_epoch=last_epoch,
        )

        if self._optimizer_in_bwd:
            # Modify the scheduler for optimizer_in_bwd case
            self._optim_ckpt_wrapper.set_lr_scheduler(lr_scheduler)

        self._logger.info("Learning rate scheduler is initialized.")
        return lr_scheduler

    def _setup_data(
        self,
        cfg_dataset: DictConfig,
        shuffle: bool,
        batch_size: int,
        collate_fn: str,
        dataloader_state_dict: Optional[Dict[str, Any]] = None,
    ) -> StatefulDataLoader:
        """
        All data related setup happens here. This recipe currently supports only
        map-style datasets. If a state_dict is provided (meaning we are resuming a training run),
        it is loaded into the dataloader.
        """
        if isinstance(cfg_dataset, ListConfig):
            datasets = [
                config.instantiate(single_cfg_dataset, self._tokenizer)
                for single_cfg_dataset in cfg_dataset
            ]
            ds = ConcatDataset(datasets=datasets)
            packed = getattr(ds, "packed", False)
        else:
            ds = config.instantiate(cfg_dataset, self._tokenizer)
            packed = cfg_dataset.get("packed", False)

        # Instantiate collate_fn
        if "left_pad_sequence" in collate_fn:
            raise RuntimeError("left_pad_sequence collator is only for inference.")
        collate_fn = _get_component_from_path(collate_fn)

        sampler = StatefulDistributedSampler(
            ds,
            num_replicas=1,
            rank=0,
            shuffle=shuffle,
            seed=0,
        )
        dataloader = StatefulDataLoader(
            dataset=ds,
            batch_size=batch_size,
            sampler=sampler,
            collate_fn=(
                partial(
                    collate_fn,
                    padding_idx=self._tokenizer.pad_id,
                    ignore_idx=self._loss_fn.ignore_index,
                )
                if not packed
                else padded_collate_packed
            ),
            # dropping last avoids shape issues with compile + flex attention
            drop_last=True,
        )

        return dataloader

    def save_checkpoint(self, epoch: int) -> None:
        """
        Save state dict to file. The recipe save_checkpoint method is responsible for
        correctly creating the checkpoint dict and passing to the checkpointer.
        """
        ckpt_dict = {training.MODEL_KEY: self._model.state_dict()}
        # if training is in-progress, checkpoint the optimizer state as well
        if epoch + 1 < self.total_epochs:
            ckpt_dict.update(
                {
                    training.SEED_KEY: self.seed,
                    training.EPOCHS_KEY: self.epochs_run,
                    training.TOTAL_EPOCHS_KEY: self.total_epochs,
                    training.MAX_STEPS_KEY: self.max_steps_per_epoch,
                    training.DATALOADER_KEY: self._dataloader.state_dict(),
                }
            )
            if not self._optimizer_in_bwd:
                ckpt_dict[training.OPT_KEY] = self._optimizer.state_dict()
            else:
                ckpt_dict[training.OPT_KEY] = self._optim_ckpt_wrapper.state_dict()
        self._checkpointer.save_checkpoint(
            ckpt_dict,
            epoch=epoch,
            intermediate_checkpoint=(epoch + 1 < self.total_epochs),
        )

    def _loss_step(self, batch: Dict[str, torch.Tensor]) -> torch.Tensor:
        # Shape [b, s], needed for the loss not the model
        labels = batch.pop("labels")

        with self.activations_handling_ctx:
            outputs = self._model(**batch)

        # post process for third party loss functions
        if not isinstance(self._loss_fn, modules.loss.SFTLoss):
            labels = labels.reshape(-1)
            outputs = outputs.reshape(-1, outputs.size(-1))

        # Compute loss
        loss = self._loss_fn(outputs, labels)

        # free outputs otherwise it peaks backward memory
        del outputs

        return loss

    def train(self) -> None:
        """
        The core training loop. Supports training on subsets of the dataset using the
        ``max_steps_per_epoch``.
        """
        if self._compile:
            self._logger.info(
                "NOTE: torch.compile is enabled and model is compiled in first forward. Expect a relatively slow first iteration."
            )
        # zero out the gradients before starting training
        if not self._optimizer_in_bwd:
            self._optimizer.zero_grad()

        # Initialize tokens count and running loss (for grad accumulation)
        t0 = time.perf_counter()
        running_loss = 0
        num_tokens = 0

        self._profiler.start()
        # self.epochs_run should be non-zero when we're resuming from a checkpoint
        for curr_epoch in range(self.epochs_run, self.total_epochs):
            pbar = tqdm(total=self._steps_per_epoch)
            self._dataloader.sampler.set_epoch(curr_epoch)
            for idx, batch in enumerate(self._dataloader):
                # Start tracking CUDA memory for active steps for just the first epoch
                if (
                    curr_epoch == 0
                    and self.profiler_profile_memory
                    and idx == self.profiler_wait_steps + self.profiler_warmup_steps
                    and self._device.type == "cuda"
                ):
                    torch.cuda.memory._record_memory_history()
                utils.batch_to_device(batch, self._device)

                # Calculate the number of unmasked tokens in the current batch
                # and increment the total number of tokens seen in the step
                current_num_tokens = (
                    batch["labels"] != self._loss_fn.ignore_index
                ).sum()
                num_tokens += current_num_tokens

                # Loss is normalized by default so we multiply by the number of tokens
                # This way we can normalize by the total number of tokens if we're accumulating gradients
                current_loss = self._loss_step(batch) * current_num_tokens
                running_loss += current_loss
                current_loss.backward()

                # Step with optimizer
                if (idx + 1) % self._gradient_accumulation_steps == 0:
                    if not self._optimizer_in_bwd:
                        training.scale_grads(self._model, 1 / num_tokens)
                        if self._clip_grad_norm is not None:
                            grad_norm = torch.nn.utils.clip_grad_norm_(
                                self._model.parameters(),
                                max_norm=float(self._clip_grad_norm),
                            )
                        self._optimizer.step()
                        self._optimizer.zero_grad(set_to_none=True)

                    # Need to fix `lr_scheduler.step()` before `optimizer.step()` warning
                    if self._lr_scheduler is not None:
                        self._lr_scheduler.step()
                    self.global_step += 1

                    loss_to_log = running_loss.detach().item() / num_tokens
                    pbar.update(1)
                    pbar.set_description(
                        f"{curr_epoch + 1}|{self.global_step}|Loss: {loss_to_log}"
                    )

                    # Log per-step metrics
                    if self.global_step % self._log_every_n_steps == 0:
                        time_per_step = time.perf_counter() - t0
                        log_dict = {
                            "loss": loss_to_log,
                            # NOTE: for optim in backward, this assumes all optimizers have the same LR. This is currently
                            # true since we don't expose the ability to configure this yet.
                            "lr": get_lr(
                                (
                                    self._optimizer
                                    if not self._optimizer_in_bwd
                                    else self._optim_ckpt_wrapper
                                ),
                            ),
                            "tokens_per_second_per_gpu": num_tokens / time_per_step,
                        }
                        if self._device.type != "cpu" and self._log_peak_memory_stats:
                            log_dict.update(
                                training.get_memory_stats(device=self._device)
                            )
                        if self._clip_grad_norm is not None:
                            log_dict.update({"grad_norm": grad_norm})
                        self._metric_logger.log_dict(
                            log_dict,
                            step=self.global_step,
                        )

                    # Reset running stats for the next step
                    running_loss = 0
                    num_tokens = 0
                    t0 = time.perf_counter()

                # Stop tracking CUDA memory now that active steps are complete
                if (
                    curr_epoch == 0
                    and self.profiler_profile_memory
                    and idx
                    == self.profiler_wait_steps
                    + self.profiler_warmup_steps
                    + self.profiler_active_steps
                    and self._device.type == "cuda"
                ):
                    torch.cuda.memory._record_memory_history(enabled=None)

                # Step the profiler
                # Note we are stepping each batch, which might not include optimizer step in the trace
                # if the schedule cycle doesn't align with gradient accumulation.
                self._profiler.step()

                # Check if we should stop training for this epoch
                if (
                    (idx + 1) // self._gradient_accumulation_steps
                ) == self.max_steps_per_epoch:
                    break

            self.epochs_run += 1
            self.save_checkpoint(epoch=curr_epoch)

        self._profiler.stop()

    def cleanup(self) -> None:
        self._metric_logger.close()


@config.parse
def recipe_main(cfg: DictConfig) -> None:
    """
    Entry point for the recipe.

    Configurable parameters are read in the following order:
        - Parameters specified in config (see available configs through ``tune ls``)
        - Overwritten by arguments from the command-line
    """
    config.log_config(recipe_name="FullFinetuneRecipeSingleDevice", cfg=cfg)
    recipe = FullFinetuneRecipeSingleDevice(cfg=cfg)
    recipe.setup(cfg=cfg)
    recipe.train()
    recipe.cleanup()


if __name__ == "__main__":
    sys.exit(recipe_main())<|MERGE_RESOLUTION|>--- conflicted
+++ resolved
@@ -293,15 +293,7 @@
         if self._compile:
             training.compile_loss(self._loss_fn)
 
-<<<<<<< HEAD
-        log.info("Loss is initialized.")
-=======
-        # The loss may handle the output projection. If true, the model should skip it.
-        self.linear_loss = getattr(self._loss_fn, "linear_loss", False)
-        self._model.skip_linear_projection = self.linear_loss
-
         self._logger.info("Loss is initialized.")
->>>>>>> 6280f4c2
 
         # sampler and dataloader depend on the tokenizer and loss_fn and should be
         # setup after both of these are initialized
